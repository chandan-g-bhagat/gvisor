--- conflicted
+++ resolved
@@ -56,20 +56,6 @@
 	NumHooks
 )
 
-<<<<<<< HEAD
-// A TableVerdict is what a table decides should be done with a packet.
-type TableVerdict int
-
-const (
-	// TableAccept indicates the packet should continue through netstack.
-	TableAccept TableVerdict = iota
-
-	// TableDrop indicates the packet should be dropped.
-	TableDrop
-)
-
-=======
->>>>>>> 72e3f3a3
 // A RuleVerdict is what a rule decides should be done with a packet.
 type RuleVerdict int
 
@@ -177,11 +163,6 @@
 type Target interface {
 	// Action takes an action on the packet and returns a verdict on how
 	// traversal should (or should not) continue. If the return value is
-<<<<<<< HEAD
 	// Jump, it also returns the name of the chain to jump to.
-	Action(packet tcpip.PacketBuffer, filter IPHeaderFilter) (RuleVerdict, string)
-=======
-	// Jump, it also returns the index of the rule to jump to.
-	Action(packet tcpip.PacketBuffer) (RuleVerdict, int)
->>>>>>> 72e3f3a3
+	Action(packet tcpip.PacketBuffer, filter IPHeaderFilter) (RuleVerdict, int)
 }